--- conflicted
+++ resolved
@@ -21,12 +21,9 @@
 It is therefore a simple yet powerful platform to get started with VLMs. Perfect to tinker around with different setups and settings, to explore the capabilities and efficiencies of small VLMs!
 
 ## Quick Start
-<<<<<<< HEAD
 
 You can either clone the repository, setup an environement and start with the scripts, or directly [open in Colab](https://colab.research.google.com/github/huggingface/nanoVLM/blob/main/nanoVLM.ipynb). You can also use the [interactive notebook](./nanoVLM.ipynb) to get started!
-=======
-You can either clone the repository, setup an environment and start with the scripts, or directly [open in Colab](https://colab.research.google.com/github/huggingface/nanoVLM/blob/main/nanoVLM.ipynb). You can also use the [interactive notebook](./nanoVLM.ipynb) to get started!
->>>>>>> 7cf4b4f3
+
 
 ## Environment Setup
 
